/**
 * Copyright (c) Facebook, Inc. and its affiliates.
 *
 * This source code is licensed under the MIT license found in the
 * LICENSE file in the root directory of this source tree.
 */

// Rather than having a generic `string` type, we use string literals so there's one place where
// all category names are defined. This allows the naming scheme to be more easily reviewed and
// made consistent.
export type DiagnosticCategory =
  | 'analyzeDependencies/cjsExportInES'
  | 'args/fileNotFound'
  | 'args/invalid'
  | 'bundler/moduleCycle'
  | 'bundler/topLevelAwait'
  | 'compile/classes'
  | 'compile/jsx'
  | 'flags/invalid'
  | 'format/disabled'
  | 'internalError/httpServer'
  | 'internalError/request'
  | 'lint/defaultExportSameBasename'
  | 'lint/disabled'
  | 'lint/duplicateImportSource'
  | 'lint/emptyBlocks'
  | 'lint/getterReturn'
  | 'lint/noArguments'
  | 'lint/noAsyncPromiseExecutor'
  | 'lint/noCompareNegZero'
  | 'lint/noCondAssign'
  | 'lint/noDebugger'
  | 'lint/noDeleteVars'
  | 'lint/noDupeArgs'
  | 'lint/noDuplicateCase'
  | 'lint/noDuplicateGroupNamesInRegularExpressions'
  | 'lint/noDuplicateKeys'
  | 'lint/noEmptyCharacterClass'
  | 'lint/noExplicitAny'
  | 'lint/noExtraBooleanCast'
  | 'lint/noFunctionAssign'
  | 'lint/noImportAssign'
  | 'lint/noLabelVar'
  | 'lint/noMultipleSpacesInRegularExpressionLiterals'
  | 'lint/noReferenceToNonExistingGroup'
  | 'lint/noSetterReturn'
  | 'lint/noShadowRestrictedNames'
  | 'lint/noShorthandArrayType'
  | 'lint/noTemplateCurlyInString'
  | 'lint/noUnsafeFinally'
<<<<<<< HEAD
  | 'lint/noExAssign'
=======
  | 'lint/noVar'
  | 'lint/pendingFixes'
>>>>>>> d1bf120e
  | 'lint/preferFunctionDeclarations'
  | 'lint/preferTemplate'
  | 'lint/singleVarDeclarator'
  | 'lint/sparseArray'
  | 'lint/undeclaredVariables'
  | 'lint/unsafeNegation'
  | 'lint/unusedVariables'
  | 'lsp/parse'
  | 'parse/js'
  | 'parse/json'
  | 'parse/manifest'
  | 'parse/patchMatch'
  | 'parse/regex'
  | 'parse/semver'
  | 'parse/snapshots'
  | 'parse/spdxLicense'
  | 'parse/stringMarkup'
  | 'parse/url'
  | 'parse/url/query'
  | 'projectManager/incorrectConfigFilename'
  | 'projectManager/missing'
  | 'projectManager/nameCollision'
  | 'projectManager/vscMissing'
  | 'resolver/fetchFailed'
  | 'resolver/importTypeMismatch'
  | 'resolver/notFound'
  | 'resolver/unknownExport'
  | 'resolver/unsupported'
  | 'suppressions/duplicate'
  | 'suppressions/incorrectPrefix'
  | 'suppressions/missingSpace'
  | 'suppressions/unused'
  | 'tests/cancelled'
  | 'tests/disabled'
  | 'tests/failure'
  | 'tests/fixtureOptions'
  | 'tests/noneDeclared'
  | 'tests/snapshots/incorrect'
  | 'tests/snapshots/missing'
  | 'tests/snapshots/redundant'
  | 'tests/timeout'
  | 'tests/unhandledRejection'
  | 'typeCheck/incompatible'
  | 'typeCheck/missingCondition'
  | 'typeCheck/notExhaustive'
  | 'typeCheck/uncallable'
  | 'typeCheck/undeclaredVariable'
  | 'typeCheck/unknownImport'
  | 'typeCheck/unknownProperty'
  | 'v8/syntaxError';

export type DiagnosticCategoryPrefix =
  | 'analyzeDependencies'
  | 'args'
  | 'bundler'
  | 'compiler'
  | 'flags'
  | 'internalError'
  | 'lint'
  | 'lsp'
  | 'parse'
  | 'projectManager'
  | 'resolver'
  | 'tests'
  | 'typeCheck'
  | 'v8';<|MERGE_RESOLUTION|>--- conflicted
+++ resolved
@@ -48,12 +48,9 @@
   | 'lint/noShorthandArrayType'
   | 'lint/noTemplateCurlyInString'
   | 'lint/noUnsafeFinally'
-<<<<<<< HEAD
   | 'lint/noExAssign'
-=======
   | 'lint/noVar'
   | 'lint/pendingFixes'
->>>>>>> d1bf120e
   | 'lint/preferFunctionDeclarations'
   | 'lint/preferTemplate'
   | 'lint/singleVarDeclarator'
