/**
 * Copyright (c) Facebook, Inc. and its affiliates.
 *
 * This source code is licensed under the MIT license found in the
 * LICENSE file in the root directory of this source tree.
 */

// Add imports in alphabetical order.
import defaultExportSameBasename from './defaultExportSameBasename';
import disallowMultipleSpacesInRegularExpressionLiterals from './disallowMultipleSpacesInRegularExpressionLiterals';
import disallowVar from './disallowVar';
import emptyBlocks from './emptyBlocks';
import getterReturn from './getterReturn';
import noAsyncPromiseExecutor from './noAsyncPromiseExecutor';
import noCompareNegZero from './noCompareNegZero';
import noCondAssign from './noCondAssign';
import noDeleteVars from './noDeleteVars';
import noDebugger from './noDebugger';
<<<<<<< HEAD
import noDuplicateKeys from './noDuplicateKeys';
import noFunctionAssign from './noFunctionAssign';
=======
>>>>>>> 2656feed
import noDupeArgs from './noDupeArgs';
import noDuplicateKeys from './noDuplicateKeys';
import noImportAssign from './noImportAssign';
import noLabelVar from './noLabelVar';
import noTemplateCurlyInString from './noTemplateCurlyInString';
import noUnsafeFinally from './noUnsafeFinally';
import sparseArray from './sparseArray';
import undeclaredVariables from './undeclaredVariables';
import unsafeNegation from './unsafeNegation';
import unusedVariables from './unusedVariables';

// Add transforms in alphabetical order.
export const lintTransforms = [
  defaultExportSameBasename,
  disallowMultipleSpacesInRegularExpressionLiterals,
  disallowVar,
  emptyBlocks,
  getterReturn,
  noAsyncPromiseExecutor,
  noCompareNegZero,
  noCondAssign,
<<<<<<< HEAD
  noDuplicateKeys,
  noFunctionAssign,
=======
  noDebugger,
  noDeleteVars,
>>>>>>> 2656feed
  noDupeArgs,
  noDuplicateKeys,
  noImportAssign,
  noLabelVar,
  noTemplateCurlyInString,
  noUnsafeFinally,
  sparseArray,
  undeclaredVariables,
  unsafeNegation,
  unusedVariables,
];<|MERGE_RESOLUTION|>--- conflicted
+++ resolved
@@ -16,13 +16,9 @@
 import noCondAssign from './noCondAssign';
 import noDeleteVars from './noDeleteVars';
 import noDebugger from './noDebugger';
-<<<<<<< HEAD
+import noDupeArgs from './noDupeArgs';
 import noDuplicateKeys from './noDuplicateKeys';
 import noFunctionAssign from './noFunctionAssign';
-=======
->>>>>>> 2656feed
-import noDupeArgs from './noDupeArgs';
-import noDuplicateKeys from './noDuplicateKeys';
 import noImportAssign from './noImportAssign';
 import noLabelVar from './noLabelVar';
 import noTemplateCurlyInString from './noTemplateCurlyInString';
@@ -42,15 +38,11 @@
   noAsyncPromiseExecutor,
   noCompareNegZero,
   noCondAssign,
-<<<<<<< HEAD
+  noDebugger,
+  noDeleteVars,
+  noDupeArgs,
   noDuplicateKeys,
   noFunctionAssign,
-=======
-  noDebugger,
-  noDeleteVars,
->>>>>>> 2656feed
-  noDupeArgs,
-  noDuplicateKeys,
   noImportAssign,
   noLabelVar,
   noTemplateCurlyInString,
